--- conflicted
+++ resolved
@@ -394,13 +394,8 @@
 	tf.UnitTest(t)
 	dstP := initDSTParams()
 
-<<<<<<< HEAD
-	pt := th.NewTestPowerTableView(1, 1)
+	pt := th.NewTestPowerTableView(types.NewBytesAmount(1), types.NewBytesAmount(1))
 	syncer, chainStore, _, blockSource := initSyncTestWithPowerTable(t, pt, dstP)
-=======
-	pt := th.NewTestPowerTableView(types.NewBytesAmount(1), types.NewBytesAmount(1))
-	syncer, chainStore, _, blockSource := initSyncTestWithPowerTable(t, pt)
->>>>>>> 28eec7ab
 	ctx := context.Background()
 	expTs1 := th.RequireNewTipSet(t, dstP.link1blk1)
 
